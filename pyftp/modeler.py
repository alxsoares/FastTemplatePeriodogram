from __future__ import print_function

import os
import sys
from time import time
from math import *
import numpy as np
from scipy.optimize import curve_fit
from .utils import weights, ModelFitParams
from .template import Template
#from summations import fast_summations, direct_summations

try:
    # Python 2.x only
    import cPickle as pickle
except ImportError:
    import pickle

from . import fast_template_periodogram as ftp



<<<<<<< HEAD
# function wrappers for performing checks
def requires_templates(func):
    def wrap(self, *args, **kwargs):
        self.validate_templates()
        return func(self, *args, **kwargs)
    return wrap

def requires_template(func):
    def wrap(self, *args, **kwargs):
        self.validate_template()
        return func(self, *args, **kwargs)
    return wrap

def requires_data(func):
    def wrap(self, *args, **kwargs):
        self.validate_data()
        return func(self, *args, **kwargs)
    return wrap

def power_from_fit(t, y, dy, yfit):
    w = weights(dy)
    ybar = np.dot(w, y)

    chi2_0 = np.dot(w, (y-ybar)**2)
    chi2   = np.dot(w, (y-yfit)**2)

    return 1. - (chi2 / chi2_0)

class TemplateModel(object):
    """
    Template for models of the form :math:`a * M(t - tau) + c` for
    some template M.

    Parameters
    ----------
    template : Template
        Template for the model

    frequency : float, optional (default = 1.0)
        Frequency of the signal

    parameters : ModelFitParams
        Parameters for the model (a, b, c, sgn); must be a `ModelFitParams`
        instance


    Examples
    --------

    >>> params = ModelFitParams(a=1, b=1, c=0, sgn=1)
    >>> template = Template(cn=[ 1.0, 0.4, 0.2], sn=[0.1, 0.9, 0.2])
    >>> model = TemplateModel(template, frequency=1.0, parameters=params)
    >>> t = np.linspace(0, 10, 100)
    >>> y_fit = model(t)
    """
    def __init__(self, template, frequency=1.0, parameters=None):
        self.template = template
        self.frequency = frequency
        self.parameters = parameters

    def __call__(self, t):
        if not isinstance(self.template, Template):
            raise TypeError("template must be a Template instance")
        if not isinstance(self.parameters, ModelFitParams):
            raise TypeError("parameters must be ModelFitParams instance")

=======
class TemplateModel(object):
    """
    Template for models of the form :math:`a * M(t - tau) + c` for
    some template M.

    Parameters
    ----------
    template : Template
        Template for the model

    frequency : float, optional (default = 1.0)
        Frequency of the signal

    parameters : ModelFitParams
        Parameters for the model (a, b, c, sgn); must be a `ModelFitParams`
        instance


    Examples
    --------

    >>> params = ModelFitParams(a=1, b=1, c=0, sgn=1)
    >>> template = Template(cn=[ 1.0, 0.4, 0.2], sn=[0.1, 0.9, 0.2])
    >>> model = TemplateModel(template, frequency=1.0, parameters=params)
    >>> t = np.linspace(0, 10, 100)
    >>> y_fit = model(t)
    """
    def __init__(self, template, frequency=1.0, parameters=None):
        self.template = template
        self.frequency = frequency
        self.parameters = parameters

    def __call__(self, t):
        if not isinstance(self.template, Template):
            raise TypeError("template must be a Template instance")
        if not isinstance(self.parameters, ModelFitParams):
            raise TypeError("parameters must be ModelFitParams instance")

>>>>>>> dcb4e594
        wtau = np.arccos(self.parameters.b)
        if self.parameters.sgn == -1:
            wtau = 2 * np.pi - wtau


        tau = wtau / (2 * np.pi * self.frequency)
        phase = (self.frequency * (t - tau)) % 1.0
<<<<<<< HEAD

=======
        
>>>>>>> dcb4e594
        return self.parameters.a * self.template(phase) + self.parameters.c


class FastTemplateModeler(object):

    """
    Base class for template modelers

<<<<<<< HEAD
    Fits a single template to the data. For
=======
    Fits a single template to the data. For 
>>>>>>> dcb4e594
    fitting multiple templates, use the FastMultiTemplateModeler

    Parameters
    ----------
    template : Template
        Template to fit (must be Template instance)

    allow_negative_amplitudes : bool (optional, default=True)
        if False, then negative optimal template amplitudes
        will be replaced with zero-amplitude solutions. A False
        value prevents the modeler from fitting an inverted
        template to the data, but does not attempt to find the
        best positive amplitude solution, which would require
        substantially more computational resources.

    """
    def __init__(self, template=None, allow_negative_amplitudes=True):
<<<<<<< HEAD

=======
        
>>>>>>> dcb4e594
        self.template = template
        self.allow_negative_amplitudes = allow_negative_amplitudes
        self.t, self.y, self.dy = None, None, None
        #self.summations = None
        self.best_model = None

<<<<<<< HEAD
    def validate_template(self):
        if self.template is None:
            raise ValueError("No template set.")
        if not isinstance(self.template, Template):
            raise ValueError("template is not a Template instance.")

    def validate_data(self):
        if any([ X is None for X in [ self.t, self.y, self.dy ] ]):
            raise ValueError("One or more of t, y, dy is None; "
                             "fit(t, y, dy) must be called before %s.", func.__name__)

    def validate_frequencies(self, frequencies):
        raise NotImplementedError()
=======
    def _validate_template(self, template):
        pass

    def _validate_data(self, t, y, dy=None):
        pass
        
    def _validate_frequencies(self, frequencies):
        pass
>>>>>>> dcb4e594

    def fit(self, t, y, dy=None):
        """
        Parameters
        ----------
        t: array_like
            sequence of observation times
        y: array_like
            sequence of observations associated with times `t`
        dy: float or array_like (optional, default=None)
            error(s)/uncertaint(ies) associated with observed values `y`.
            If scalar, all observations are weighted equally, which is
            effectively the same as setting `dy=None`.

<<<<<<< HEAD
        Returns
        -------

        self : FastTemplateModeler
            Returns self

=======
>>>>>>> dcb4e594
        """
        self.t = np.array(t)
        self.y = np.array(y)
        self.dy = np.array(dy)
<<<<<<< HEAD

        return self

    @requires_data
    @requires_template
    def fit_model(self, freq):
        """
        Fit a template model to data.

        y_model(t) = a * template(freq * (t - tau)) + c
        
        Parameters
        ----------

        freq : float
            Frequency at which to fit a template model

        Returns
        -------

        model : TemplateModel
            The best-fit model at this frequency
        """
        if not isinstance(freq, float):
            raise ValueError('fit_model requires float argument')

        p, parameters = ftp.fit_template(self.t, self.y, self.dy, 
                            self.template, freq,
                allow_negative_amplitudes=self.allow_negative_amplitudes)


        return TemplateModel(self.template, parameters=parameters, 
                                                     frequency=freq)

    @requires_data
=======
        
        return self

>>>>>>> dcb4e594
    def autofrequency(self, nyquist_factor=5, samples_per_peak=5, minimum_frequency=None,
                        maximum_frequency = None):
        """
        Determine a suitable frequency grid for data.

        Note that this assumes the peak width is driven by the observational
        baseline, which is generally a good assumption when the baseline is
        much larger than the oscillation period.
        If you are searching for periods longer than the baseline of your
        observations, this may not perform well.

        Even with a large baseline, be aware that the maximum frequency
        returned is based on the concept of "average Nyquist frequency", which
        may not be useful for irregularly-sampled data. The maximum frequency
        can be adjusted via the nyquist_factor argument, or through the
        maximum_frequency argument.

        Parameters
        ----------
        samples_per_peak : float (optional, default=5)
            The approximate number of desired samples across the typical peak
        nyquist_factor : float (optional, default=5)
            The multiple of the average nyquist frequency used to choose the
            maximum frequency if maximum_frequency is not provided.
        minimum_frequency : float (optional)
            If specified, then use this minimum frequency rather than one
            chosen based on the size of the baseline.
        maximum_frequency : float (optional)
            If specified, then use this maximum frequency rather than one
            chosen based on the average nyquist frequency.

        Returns
        -------
        frequency : ndarray or Quantity
            The heuristically-determined optimal frequency bin
        """

<<<<<<< HEAD
        
=======
        if any([ X is None for X in [ self.t, self.y, self.dy ] ]):
            raise ValueError("One or more of t, y, dy is None; "
                             "fit(t, y, dy) must be called before autofrequency.")
>>>>>>> dcb4e594

        baseline = self.t.max() - self.t.min()
        n_samples = self.t.size

        df = 1. / baseline / samples_per_peak

        if minimum_frequency is not None:
            f0 = df * np.floor(minimum_frequency / df)
        else:
            f0 = df

        if maximum_frequency is not None:
            Nf = int(np.ceil((maximum_frequency - f0) / df))
        else:
            Nf = int(0.5 * samples_per_peak * nyquist_factor * n_samples)

        return f0 + df * np.arange(Nf)

<<<<<<< HEAD
    @requires_data
    @requires_template
=======
>>>>>>> dcb4e594
    def autopower(self, save_best_model=True, **kwargs):
        """
        Compute template periodogram at automatically-determined frequencies

        Parameters
        ----------
        save_best_model : optional, bool (default = True)
            Save a TemplateModel instance corresponding to the best-fit model found

        **kwargs : optional, dict
            Passed to `autofrequency`

        Returns
        -------

        frequency, power : ndarray, ndarray
            The frequency and template periodogram power

        """
<<<<<<< HEAD
        frequency = self.autofrequency(**kwargs)
        results = ftp.fast_template_periodogram(self.t, self.y, self.dy, self.template.cn,
                            self.template.sn, frequency, pvectors=self.template.pvectors,
=======
        assert(not any([ x is None for x in [ self.t, self.y, self.dy, self.template ]]))

        frequency = self.autofrequency(**kwargs)
        results = ftp.fast_template_periodogram(self.t, self.y, self.dy, self.template.cn, 
                            self.template.sn, frequency, pvectors=self.template.pvectors, 
>>>>>>> dcb4e594
                            ptensors=self.template.ptensors, return_best_fit_pars=save_best_model,
                            allow_negative_amplitudes=self.allow_negative_amplitudes)

        if save_best_model:
            p, bfpars = results
            i = np.argmax(p)
<<<<<<< HEAD
            self.best_model = TemplateModel(self.template, frequency = frequency[i],
                                                          parameters = bfpars[i])

            return frequency, p

=======
            self.best_model = TemplateModel(self.template, frequency = frequency[i], 
                                                          parameters = bfpars[i])

            return frequency, p
            
>>>>>>> dcb4e594

        else:
            p = results
            return frequency, p

<<<<<<< HEAD
    @requires_data
    @requires_template
=======
>>>>>>> dcb4e594
    def power(self, frequency, save_best_model=True):
        """
        Compute template periodogram at a given set of frequencies; slower than
        `autopower`, but frequencies are not restricted to being evenly spaced

        Parameters
        ----------
        frequency : float or array_like
            Frequenc(ies) at which to determine template periodogram power
<<<<<<< HEAD

        save_best_model : optional, bool (default=True)
            Save best model fit, accessible via the `best_model` attribute

        **kwargs : optional, dict
            Passed to `autofrequency`

        Returns
        -------

        power : float or ndarray
            The frequency and template periodogram power, a

        """
        fitter = lambda frq : ftp.fit_template(self.t, self.y, self.dy, self.template, frq,
                                allow_negative_amplitudes=self.allow_negative_amplitudes)

        multiple_frequencies = hasattr(frequency, '__iter__')

        # Do I need to initialize these if they're definied within if statements?
        p, best_model = None, None
        if multiple_frequencies:
            bfpars, p = zip(*map(fitter, frequency))
            p = np.array(p)
            i = np.argmax(p)
            best_model = TemplateModel(self.template, frequency = frequency[i],
                                                          parameters = bfpars[i])
        else:
            bfpars, p = fitter(frequency)
            best_model = TemplateModel(self.template, frequency = frequency,
                                                          parameters = bfpars)

        if save_best_model:
            # if there is an existing best model, replace
            # with new best model only if new model improves fit 
            if not self.best_model is None:
                y_fit = best_model(self.t) 
                y_best = self.best_model(self.t)

                p_fit = power_from_fit(self.t, self.y, self.dy, y_fit)
                p_best = power_from_fit(self.t, self.y, self.dy, y_best)

                if p_fit > p_best:
                    self.best_model = best_model


=======

        save_best_model : optional, bool (default=True)
            Save best model fit, accessible via the `best_model` attribute

        **kwargs : optional, dict
            Passed to `autofrequency`

        Returns
        -------

        power : float or ndarray
            The frequency and template periodogram power, a

        """
        fitter = lambda frq : ftp.fit_template(self.t, self.y, self.dy, self.template, frq, 
                                allow_negative_amplitudes=self.allow_negative_amplitudes)

        multiple_frequencies = hasattr(frequency, '__iter__')
        if multiple_frequencies:
            bfpars, p = zip(*map(fitter, frequency))
            p = np.array(p)
        else:
            bfpars, p = fitter(frequency)

        if save_best_model:
            if multiple_frequencies:
                i = np.argmax(p)
                self.best_model = TemplateModel(self.template, frequency = frequency[i], 
                                                          parameters = bfpars[i])
            else:
                self.best_model = TemplateModel(self.template, frequency = frequency, 
                                                          parameters = bfpars)

>>>>>>> dcb4e594
        return p

class FastMultiTemplateModeler(FastTemplateModeler):

    """
    Template modeler that fits multiple templates

    Parameters
    ----------
    templates : list of Template
        Templates to fit (must be list of Template instances)
<<<<<<< HEAD

    allow_negative_amplitudes : bool (optional, default=True)
        if False, then negative optimal template amplitudes
        will be replaced with zero-amplitude solutions. A False
        value prevents the modeler from fitting an inverted
        template to the data, but does not attempt to find the
        best positive amplitude solution, which would require
        substantially more computational resources.

    """
    def __init__(self, templates=None, allow_negative_amplitudes=True):

        self.templates = templates
        self.allow_negative_amplitudes = allow_negative_amplitudes
        self.t, self.y, self.dy = None, None, None
        #self.summations = None
        self.best_model = None


    def validate_templates(self):
        if self.templates is None:
            raise ValueError("No templates set.")
        if not hasattr(self.templates, '__iter__'):
            raise ValueError("<object>.templates must be iterable.")
        if len(self.templates) == 0:
            raise ValueError("No templates.")
        for template in self.templates:
            if not isinstance(template, Template):
                raise ValueError("One or more templates are not Template instances.")
        return func

    @requires_data
    @requires_templates
    def fit_model(self, freq):
        """
        Fit a template model to data.

        y_model(t) = a * template(freq * (t - tau)) + c
        
        Parameters
        ----------

        freq : float
            Frequency at which to fit a template model

        Returns
        -------

        model : TemplateModel
            The best-fit model at this frequency
        """
        if not isinstance(freq, float):
            raise ValueError('fit_model requires float argument')
            
        p, parameters = zip(*[ ftp.fit_template(self.t, self.y, self.dy, 
                                   template, freq,
                allow_negative_amplitudes=self.allow_negative_amplitudes)\
                        for template in self.templates ])

        i = np.argmax(p)
        params = parameters[i]
        template = self.templates[i]


        return TemplateModel(template, parameters=params, 
                                                     frequency=freq)
    @requires_data
    @requires_templates
    def autopower(self, save_best_model=True, **kwargs):
        """
        Compute template periodogram at automatically-determined frequencies

        Parameters
        ----------
        save_best_model : optional, bool (default = True)
            Save a TemplateModel instance corresponding to the best-fit model found

        **kwargs : optional, dict
            Passed to `autofrequency`

        Returns
        -------

        frequency, power : ndarray, ndarray
            The frequency and template periodogram power

        """

        frequency = self.autofrequency(**kwargs)

        results = [ ftp.fast_template_periodogram(self.t, self.y, self.dy, template.cn,
                            template.sn, frequency, pvectors=template.pvectors,
                            ptensors=template.ptensors, return_best_fit_pars=save_best_model,
                            allow_negative_amplitudes=self.allow_negative_amplitudes)\
                        for template in self.templates ]
        p = results
        if save_best_model:
            p, bfpars = zip(*results)

            #print p
            maxes = [ max(P) for P in p ]
            print("maxes = ", maxes)

            i = np.argmax(maxes)
            j = np.argmax(p[i])

            self.best_model = TemplateModel(self.templates[i], frequency = frequency[j],
                                                          parameters = bfpars[i][j])

        return frequency, np.max(p, axis=0)
=======
>>>>>>> dcb4e594

    allow_negative_amplitudes : bool (optional, default=True)
        if False, then negative optimal template amplitudes
        will be replaced with zero-amplitude solutions. A False
        value prevents the modeler from fitting an inverted
        template to the data, but does not attempt to find the
        best positive amplitude solution, which would require
        substantially more computational resources.

<<<<<<< HEAD
    @requires_data
    def power_from_single_template(self, frequency, template, save_best_model=True):
        """
        Compute template periodogram at a given set of frequencies; slower than
        `autopower`, but frequencies are not restricted to being evenly spaced

        Parameters
        ----------
        frequency : float or array_like
            Frequenc(ies) at which to determine template periodogram power

        save_best_model : optional, bool (default=True)
            Save best model fit, accessible via the `best_model` attribute

        **kwargs : optional, dict
            Passed to `autofrequency`

        Returns
        -------

        power : float or ndarray
            The frequency and template periodogram power, a

        """
        fitter = lambda frq : ftp.fit_template(self.t, self.y, self.dy, 
                                        template, frq,
                    allow_negative_amplitudes=self.allow_negative_amplitudes)

        multiple_frequencies = hasattr(frequency, '__iter__')

        # Do I need to initialize these if they're definied within if statements?
        p, best_model = None, None
        if multiple_frequencies:
            bfpars, p = zip(*map(fitter, frequency))
            p = np.array(p)
            i = np.argmax(p)
            best_model = TemplateModel(self.template, frequency = frequency[i],
                                                          parameters = bfpars[i])
        else:
            bfpars, p = fitter(frequency)
            best_model = TemplateModel(self.template, frequency = frequency,
                                                          parameters = bfpars)

        if save_best_model:
            # if there is an existing best model, replace
            # with new best model only if new model improves fit 
            if not self.best_model is None:
                y_fit = best_model(self.t) 
                y_best = self.best_model(self.t)

                p_fit = power_from_fit(self.t, self.y, self.dy, y_fit)
                p_best = power_from_fit(self.t, self.y, self.dy, y_best)

                if p_fit > p_best:
                    self.best_model = best_model

        return p

    @requires_data
    @requires_templates
    def power(self, frequency, save_best_model=True):
        """
        Compute template periodogram at a given set of frequencies

        Parameters
        ----------
        frequency : float or array_like
            Frequenc(ies) at which to determine template periodogram power

        save_best_model : optional, bool (default=True)
            Save best model fit, accessible via the `best_model` attribute

        **kwargs : optional, dict
            Passed to `autofrequency`

        Returns
        -------

        power : float or ndarray
            The frequency and template periodogram power, a

        """

        all_power = [ power_from_single_template(frequency, template, 
                                        save_best_model=save_best_model)\
                        for template in self.templates ]

        return np.max(all_power, axis=0)
=======
    """
    def __init__(self, templates=None, allow_negative_amplitudes=True):
        
        self.templates = templates
        self.allow_negative_amplitudes = allow_negative_amplitudes
        self.t, self.y, self.dy = None, None, None
        #self.summations = None
        self.best_model = None

    def autopower(self, save_best_model=True, **kwargs):
        """
        Compute template periodogram at automatically-determined frequencies

        Parameters
        ----------
        save_best_model : optional, bool (default = True)
            Save a TemplateModel instance corresponding to the best-fit model found

        **kwargs : optional, dict
            Passed to `autofrequency`

        Returns
        -------

        frequency, power : ndarray, ndarray
            The frequency and template periodogram power

        """
        assert(not any([ x is None for x in [ self.t, self.y, self.dy, self.templates ]]))
        assert(isinstance(self.templates, list))
        assert(len(self.templates) > 0)

        frequency = self.autofrequency(**kwargs)

        results = [ ftp.fast_template_periodogram(self.t, self.y, self.dy, template.cn, 
                            template.sn, frequency, pvectors=template.pvectors, 
                            ptensors=template.ptensors, return_best_fit_pars=save_best_model,
                            allow_negative_amplitudes=self.allow_negative_amplitudes)\
                        for template in self.templates ]
        p = None
        if save_best_model:
            p, bfpars = zip(*results)

            #print p
            maxes = [ max(P) for P in p ]
            print("maxes = ", maxes)

            i = np.argmax(maxes)
            j = np.argmax(p[i])

            self.best_model = TemplateModel(self.templates[i], frequency = frequency[j], 
                                                          parameters = bfpars[i][j])
            
        else:
            p = results
        
        
        return frequency, np.max(p, axis=0)

    def power(self, frequency, save_best_model=True):
        """
        Compute template periodogram at a given set of frequencies

        Parameters
        ----------
        frequency : float or array_like
            Frequenc(ies) at which to determine template periodogram power

        save_best_model : optional, bool (default=True)
            Save best model fit, accessible via the `best_model` attribute

        **kwargs : optional, dict
            Passed to `autofrequency`

        Returns
        -------

        power : float or ndarray
            The frequency and template periodogram power, a

        """

        assert(not any([ x is None for x in [ self.t, self.y, self.dy, self.templates ]]))
        assert(isinstance(self.templates, list))
        assert(len(self.templates) > 0)

        fitters =[ lambda frq : ftp.fit_template(self.t, self.y, self.dy, template, frq, 
                                allow_negative_amplitudes=self.allow_negative_amplitudes)\
                    for template in self.templates ]
        p_final = None

        multiple_frequencies = hasattr(frequency, '__iter__')
        if multiple_frequencies:
            p, bfpars = zip(*[ zip(*map(fitter, frequency)) for fitter in fitters ])

            p_final = np.max(p, axis=0)
        else:
            p, bfpars = zip(*[ fitter(frequency) for fitter in fitters ])
            p_final = max(p)

        if save_best_model:
            if multiple_frequencies:
                j = np.argmax(p_final)
                i = np.argmax([ P[j] for P in p ])

                self.best_model = TemplateModel(self.templates[i], frequency = frequency[j], 
                                                          parameters = bfpars[i][j])
            else:
                i = np.argmax(p)
                self.best_model = TemplateModel(self.templates[i], frequency = frequency, 
                                                          parameters = bfpars[i])

        return p_final
>>>>>>> dcb4e594
<|MERGE_RESOLUTION|>--- conflicted
+++ resolved
@@ -20,7 +20,6 @@
 
 
 
-<<<<<<< HEAD
 # function wrappers for performing checks
 def requires_templates(func):
     def wrap(self, *args, **kwargs):
@@ -87,46 +86,7 @@
         if not isinstance(self.parameters, ModelFitParams):
             raise TypeError("parameters must be ModelFitParams instance")
 
-=======
-class TemplateModel(object):
-    """
-    Template for models of the form :math:`a * M(t - tau) + c` for
-    some template M.
-
-    Parameters
-    ----------
-    template : Template
-        Template for the model
-
-    frequency : float, optional (default = 1.0)
-        Frequency of the signal
-
-    parameters : ModelFitParams
-        Parameters for the model (a, b, c, sgn); must be a `ModelFitParams`
-        instance
-
-
-    Examples
-    --------
-
-    >>> params = ModelFitParams(a=1, b=1, c=0, sgn=1)
-    >>> template = Template(cn=[ 1.0, 0.4, 0.2], sn=[0.1, 0.9, 0.2])
-    >>> model = TemplateModel(template, frequency=1.0, parameters=params)
-    >>> t = np.linspace(0, 10, 100)
-    >>> y_fit = model(t)
-    """
-    def __init__(self, template, frequency=1.0, parameters=None):
-        self.template = template
-        self.frequency = frequency
-        self.parameters = parameters
-
-    def __call__(self, t):
-        if not isinstance(self.template, Template):
-            raise TypeError("template must be a Template instance")
-        if not isinstance(self.parameters, ModelFitParams):
-            raise TypeError("parameters must be ModelFitParams instance")
-
->>>>>>> dcb4e594
+
         wtau = np.arccos(self.parameters.b)
         if self.parameters.sgn == -1:
             wtau = 2 * np.pi - wtau
@@ -134,11 +94,7 @@
 
         tau = wtau / (2 * np.pi * self.frequency)
         phase = (self.frequency * (t - tau)) % 1.0
-<<<<<<< HEAD
-
-=======
-        
->>>>>>> dcb4e594
+
         return self.parameters.a * self.template(phase) + self.parameters.c
 
 
@@ -147,11 +103,7 @@
     """
     Base class for template modelers
 
-<<<<<<< HEAD
     Fits a single template to the data. For
-=======
-    Fits a single template to the data. For 
->>>>>>> dcb4e594
     fitting multiple templates, use the FastMultiTemplateModeler
 
     Parameters
@@ -169,18 +121,13 @@
 
     """
     def __init__(self, template=None, allow_negative_amplitudes=True):
-<<<<<<< HEAD
-
-=======
-        
->>>>>>> dcb4e594
+
         self.template = template
         self.allow_negative_amplitudes = allow_negative_amplitudes
         self.t, self.y, self.dy = None, None, None
         #self.summations = None
         self.best_model = None
 
-<<<<<<< HEAD
     def validate_template(self):
         if self.template is None:
             raise ValueError("No template set.")
@@ -194,16 +141,6 @@
 
     def validate_frequencies(self, frequencies):
         raise NotImplementedError()
-=======
-    def _validate_template(self, template):
-        pass
-
-    def _validate_data(self, t, y, dy=None):
-        pass
-        
-    def _validate_frequencies(self, frequencies):
-        pass
->>>>>>> dcb4e594
 
     def fit(self, t, y, dy=None):
         """
@@ -218,20 +155,18 @@
             If scalar, all observations are weighted equally, which is
             effectively the same as setting `dy=None`.
 
-<<<<<<< HEAD
+
         Returns
         -------
 
         self : FastTemplateModeler
             Returns self
 
-=======
->>>>>>> dcb4e594
+
         """
         self.t = np.array(t)
         self.y = np.array(y)
         self.dy = np.array(dy)
-<<<<<<< HEAD
 
         return self
 
@@ -267,11 +202,6 @@
                                                      frequency=freq)
 
     @requires_data
-=======
-        
-        return self
-
->>>>>>> dcb4e594
     def autofrequency(self, nyquist_factor=5, samples_per_peak=5, minimum_frequency=None,
                         maximum_frequency = None):
         """
@@ -309,13 +239,6 @@
             The heuristically-determined optimal frequency bin
         """
 
-<<<<<<< HEAD
-        
-=======
-        if any([ X is None for X in [ self.t, self.y, self.dy ] ]):
-            raise ValueError("One or more of t, y, dy is None; "
-                             "fit(t, y, dy) must be called before autofrequency.")
->>>>>>> dcb4e594
 
         baseline = self.t.max() - self.t.min()
         n_samples = self.t.size
@@ -334,11 +257,9 @@
 
         return f0 + df * np.arange(Nf)
 
-<<<<<<< HEAD
+
     @requires_data
     @requires_template
-=======
->>>>>>> dcb4e594
     def autopower(self, save_best_model=True, **kwargs):
         """
         Compute template periodogram at automatically-determined frequencies
@@ -358,46 +279,30 @@
             The frequency and template periodogram power
 
         """
-<<<<<<< HEAD
+
         frequency = self.autofrequency(**kwargs)
         results = ftp.fast_template_periodogram(self.t, self.y, self.dy, self.template.cn,
                             self.template.sn, frequency, pvectors=self.template.pvectors,
-=======
-        assert(not any([ x is None for x in [ self.t, self.y, self.dy, self.template ]]))
-
-        frequency = self.autofrequency(**kwargs)
-        results = ftp.fast_template_periodogram(self.t, self.y, self.dy, self.template.cn, 
-                            self.template.sn, frequency, pvectors=self.template.pvectors, 
->>>>>>> dcb4e594
                             ptensors=self.template.ptensors, return_best_fit_pars=save_best_model,
                             allow_negative_amplitudes=self.allow_negative_amplitudes)
 
         if save_best_model:
             p, bfpars = results
             i = np.argmax(p)
-<<<<<<< HEAD
             self.best_model = TemplateModel(self.template, frequency = frequency[i],
                                                           parameters = bfpars[i])
 
             return frequency, p
 
-=======
-            self.best_model = TemplateModel(self.template, frequency = frequency[i], 
-                                                          parameters = bfpars[i])
-
-            return frequency, p
-            
->>>>>>> dcb4e594
+
 
         else:
             p = results
             return frequency, p
 
-<<<<<<< HEAD
+
     @requires_data
     @requires_template
-=======
->>>>>>> dcb4e594
     def power(self, frequency, save_best_model=True):
         """
         Compute template periodogram at a given set of frequencies; slower than
@@ -407,7 +312,6 @@
         ----------
         frequency : float or array_like
             Frequenc(ies) at which to determine template periodogram power
-<<<<<<< HEAD
 
         save_best_model : optional, bool (default=True)
             Save best model fit, accessible via the `best_model` attribute
@@ -454,41 +358,6 @@
                     self.best_model = best_model
 
 
-=======
-
-        save_best_model : optional, bool (default=True)
-            Save best model fit, accessible via the `best_model` attribute
-
-        **kwargs : optional, dict
-            Passed to `autofrequency`
-
-        Returns
-        -------
-
-        power : float or ndarray
-            The frequency and template periodogram power, a
-
-        """
-        fitter = lambda frq : ftp.fit_template(self.t, self.y, self.dy, self.template, frq, 
-                                allow_negative_amplitudes=self.allow_negative_amplitudes)
-
-        multiple_frequencies = hasattr(frequency, '__iter__')
-        if multiple_frequencies:
-            bfpars, p = zip(*map(fitter, frequency))
-            p = np.array(p)
-        else:
-            bfpars, p = fitter(frequency)
-
-        if save_best_model:
-            if multiple_frequencies:
-                i = np.argmax(p)
-                self.best_model = TemplateModel(self.template, frequency = frequency[i], 
-                                                          parameters = bfpars[i])
-            else:
-                self.best_model = TemplateModel(self.template, frequency = frequency, 
-                                                          parameters = bfpars)
-
->>>>>>> dcb4e594
         return p
 
 class FastMultiTemplateModeler(FastTemplateModeler):
@@ -500,7 +369,6 @@
     ----------
     templates : list of Template
         Templates to fit (must be list of Template instances)
-<<<<<<< HEAD
 
     allow_negative_amplitudes : bool (optional, default=True)
         if False, then negative optimal template amplitudes
@@ -611,18 +479,7 @@
                                                           parameters = bfpars[i][j])
 
         return frequency, np.max(p, axis=0)
-=======
->>>>>>> dcb4e594
-
-    allow_negative_amplitudes : bool (optional, default=True)
-        if False, then negative optimal template amplitudes
-        will be replaced with zero-amplitude solutions. A False
-        value prevents the modeler from fitting an inverted
-        template to the data, but does not attempt to find the
-        best positive amplitude solution, which would require
-        substantially more computational resources.
-
-<<<<<<< HEAD
+
     @requires_data
     def power_from_single_template(self, frequency, template, save_best_model=True):
         """
@@ -710,119 +567,4 @@
                                         save_best_model=save_best_model)\
                         for template in self.templates ]
 
-        return np.max(all_power, axis=0)
-=======
-    """
-    def __init__(self, templates=None, allow_negative_amplitudes=True):
-        
-        self.templates = templates
-        self.allow_negative_amplitudes = allow_negative_amplitudes
-        self.t, self.y, self.dy = None, None, None
-        #self.summations = None
-        self.best_model = None
-
-    def autopower(self, save_best_model=True, **kwargs):
-        """
-        Compute template periodogram at automatically-determined frequencies
-
-        Parameters
-        ----------
-        save_best_model : optional, bool (default = True)
-            Save a TemplateModel instance corresponding to the best-fit model found
-
-        **kwargs : optional, dict
-            Passed to `autofrequency`
-
-        Returns
-        -------
-
-        frequency, power : ndarray, ndarray
-            The frequency and template periodogram power
-
-        """
-        assert(not any([ x is None for x in [ self.t, self.y, self.dy, self.templates ]]))
-        assert(isinstance(self.templates, list))
-        assert(len(self.templates) > 0)
-
-        frequency = self.autofrequency(**kwargs)
-
-        results = [ ftp.fast_template_periodogram(self.t, self.y, self.dy, template.cn, 
-                            template.sn, frequency, pvectors=template.pvectors, 
-                            ptensors=template.ptensors, return_best_fit_pars=save_best_model,
-                            allow_negative_amplitudes=self.allow_negative_amplitudes)\
-                        for template in self.templates ]
-        p = None
-        if save_best_model:
-            p, bfpars = zip(*results)
-
-            #print p
-            maxes = [ max(P) for P in p ]
-            print("maxes = ", maxes)
-
-            i = np.argmax(maxes)
-            j = np.argmax(p[i])
-
-            self.best_model = TemplateModel(self.templates[i], frequency = frequency[j], 
-                                                          parameters = bfpars[i][j])
-            
-        else:
-            p = results
-        
-        
-        return frequency, np.max(p, axis=0)
-
-    def power(self, frequency, save_best_model=True):
-        """
-        Compute template periodogram at a given set of frequencies
-
-        Parameters
-        ----------
-        frequency : float or array_like
-            Frequenc(ies) at which to determine template periodogram power
-
-        save_best_model : optional, bool (default=True)
-            Save best model fit, accessible via the `best_model` attribute
-
-        **kwargs : optional, dict
-            Passed to `autofrequency`
-
-        Returns
-        -------
-
-        power : float or ndarray
-            The frequency and template periodogram power, a
-
-        """
-
-        assert(not any([ x is None for x in [ self.t, self.y, self.dy, self.templates ]]))
-        assert(isinstance(self.templates, list))
-        assert(len(self.templates) > 0)
-
-        fitters =[ lambda frq : ftp.fit_template(self.t, self.y, self.dy, template, frq, 
-                                allow_negative_amplitudes=self.allow_negative_amplitudes)\
-                    for template in self.templates ]
-        p_final = None
-
-        multiple_frequencies = hasattr(frequency, '__iter__')
-        if multiple_frequencies:
-            p, bfpars = zip(*[ zip(*map(fitter, frequency)) for fitter in fitters ])
-
-            p_final = np.max(p, axis=0)
-        else:
-            p, bfpars = zip(*[ fitter(frequency) for fitter in fitters ])
-            p_final = max(p)
-
-        if save_best_model:
-            if multiple_frequencies:
-                j = np.argmax(p_final)
-                i = np.argmax([ P[j] for P in p ])
-
-                self.best_model = TemplateModel(self.templates[i], frequency = frequency[j], 
-                                                          parameters = bfpars[i][j])
-            else:
-                i = np.argmax(p)
-                self.best_model = TemplateModel(self.templates[i], frequency = frequency, 
-                                                          parameters = bfpars[i])
-
-        return p_final
->>>>>>> dcb4e594
+        return np.max(all_power, axis=0)